--- conflicted
+++ resolved
@@ -195,15 +195,9 @@
             salt: salt,
             extraData: extraData
         });
-<<<<<<< HEAD
-        MagicSpend.WithdrawRequest memory withdrawRequest = _createWithdrawRequest(spender);
-        withdrawRequest.asset = spendToken;
-        withdrawRequest.amount = withdrawAmount;
-        withdrawRequest.signature = _signWithdrawRequest(address(account), withdrawRequest);
-=======
 
         // Setup withdraw request for partial amount
-        MagicSpend.WithdrawRequest memory withdrawRequest = _createWithdrawRequest();
+        MagicSpend.WithdrawRequest memory withdrawRequest = _createWithdrawRequest(spender);
         withdrawRequest.asset = address(mockERC20);
         withdrawRequest.amount = withdrawAmount;
         withdrawRequest.signature = _signWithdrawRequest(address(account), withdrawRequest);
@@ -213,7 +207,6 @@
         mockERC20.mint(address(account), existingBalance);
 
         bytes memory signature = _signSpendPermission(spendPermission, ownerPk, 0);
->>>>>>> c925bcea
 
         vm.warp(start);
 
@@ -262,13 +255,9 @@
             salt: salt,
             extraData: extraData
         });
-<<<<<<< HEAD
-        MagicSpend.WithdrawRequest memory withdrawRequest = _createWithdrawRequest(spender);
-        withdrawRequest.signature = _signWithdrawRequest(address(account), withdrawRequest);
-=======
-        MagicSpend.WithdrawRequest memory withdrawRequest = _createWithdrawRequest();
+        MagicSpend.WithdrawRequest memory withdrawRequest = _createWithdrawRequest(spender);
         withdrawRequest.amount = withdrawAmount;
->>>>>>> c925bcea
+        withdrawRequest.signature = _signWithdrawRequest(address(account), withdrawRequest);
 
         vm.warp(start);
         vm.prank(address(account));
@@ -493,16 +482,75 @@
         assertEq(usage.spend, spend);
     }
 
-<<<<<<< HEAD
+    function test_spendWithWithdraw_success_combinedBalance_ether(
+        address spender,
+        uint48 start,
+        uint48 end,
+        uint48 period,
+        uint160 withdrawAmount,
+        uint160 existingBalance,
+        uint256 salt,
+        bytes memory extraData
+    ) public {
+        vm.assume(spender != address(0));
+        vm.assume(spender != address(account));
+        vm.assume(spender != address(magicSpend));
+        assumePayable(spender);
+        vm.assume(start > 0);
+        vm.assume(end > 0);
+        vm.assume(start < end);
+        vm.assume(period > 0);
+        vm.assume(withdrawAmount > 0);
+        vm.assume(existingBalance > 0);
+        vm.assume(withdrawAmount < type(uint160).max - existingBalance); // Prevent overflow
+        uint160 totalSpend = withdrawAmount + existingBalance;
+
+        SpendPermissionManager.SpendPermission memory spendPermission = SpendPermissionManager.SpendPermission({
+            account: address(account),
+            spender: spender,
+            token: NATIVE_TOKEN,
+            start: start,
+            end: end,
+            period: period,
+            allowance: totalSpend,
+            salt: salt,
+            extraData: extraData
+        });
+
+        // Setup withdraw request for partial amount
+        MagicSpend.WithdrawRequest memory withdrawRequest = _createWithdrawRequest();
+        withdrawRequest.amount = withdrawAmount;
+        withdrawRequest.signature = _signWithdrawRequest(address(account), withdrawRequest);
+
+        // Setup initial balances
+        vm.deal(address(magicSpend), withdrawAmount);
+        vm.deal(address(account), existingBalance);
+
+        bytes memory signature = _signSpendPermission(spendPermission, ownerPk, 0);
+
+        vm.warp(start);
+
+        vm.startPrank(spender);
+        mockSpendPermissionManager.approveWithSignature(spendPermission, signature);
+        mockSpendPermissionManager.spendWithWithdraw(spendPermission, totalSpend, withdrawRequest);
+
+        // Verify final balances
+        assertEq(address(magicSpend).balance, 0);
+        assertEq(address(account).balance, 0);
+        assertEq(spender.balance, totalSpend);
+
+        // Verify spend permission usage
+        SpendPermissionManager.PeriodSpend memory usage = mockSpendPermissionManager.getCurrentPeriod(spendPermission);
+        assertEq(usage.start, start);
+        assertEq(usage.end, _safeAddUint48(start, period, end));
+        assertEq(usage.spend, totalSpend);
+    }
+
     function test_spendWithWithdraw_revert_invalidEncodedSpender(
-=======
-    function test_spendWithWithdraw_success_combinedBalance_ether(
->>>>>>> c925bcea
-        address spender,
-        uint48 start,
-        uint48 end,
-        uint48 period,
-<<<<<<< HEAD
+        address spender,
+        uint48 start,
+        uint48 end,
+        uint48 period,
         uint160 allowance,
         uint256 salt,
         bytes memory extraData,
@@ -564,12 +612,6 @@
         uint256 salt,
         bytes memory extraData,
         uint160 spend
-=======
-        uint160 withdrawAmount,
-        uint160 existingBalance,
-        uint256 salt,
-        bytes memory extraData
->>>>>>> c925bcea
     ) public {
         vm.assume(spender != address(0));
         vm.assume(spender != address(account));
@@ -579,16 +621,9 @@
         vm.assume(end > 0);
         vm.assume(start < end);
         vm.assume(period > 0);
-<<<<<<< HEAD
         vm.assume(spend > 0);
         vm.assume(allowance > 0);
         vm.assume(allowance >= spend);
-=======
-        vm.assume(withdrawAmount > 0);
-        vm.assume(existingBalance > 0);
-        vm.assume(withdrawAmount < type(uint160).max - existingBalance); // Prevent overflow
-        uint160 totalSpend = withdrawAmount + existingBalance;
->>>>>>> c925bcea
 
         SpendPermissionManager.SpendPermission memory spendPermission = SpendPermissionManager.SpendPermission({
             account: address(account),
@@ -597,16 +632,11 @@
             start: start,
             end: end,
             period: period,
-<<<<<<< HEAD
-            allowance: allowance,
-=======
-            allowance: totalSpend,
->>>>>>> c925bcea
-            salt: salt,
-            extraData: extraData
-        });
-
-<<<<<<< HEAD
+            allowance: allowance,
+            salt: salt,
+            extraData: extraData
+        });
+
         // Create withdraw request with correctly encoded spender
         MagicSpend.WithdrawRequest memory withdrawRequest = _createWithdrawRequest(spender);
         withdrawRequest.amount = spend;
@@ -615,16 +645,6 @@
         vm.deal(address(magicSpend), allowance);
         vm.deal(address(account), 0);
         vm.deal(spender, 0);
-=======
-        // Setup withdraw request for partial amount
-        MagicSpend.WithdrawRequest memory withdrawRequest = _createWithdrawRequest();
-        withdrawRequest.amount = withdrawAmount;
-        withdrawRequest.signature = _signWithdrawRequest(address(account), withdrawRequest);
-
-        // Setup initial balances
-        vm.deal(address(magicSpend), withdrawAmount);
-        vm.deal(address(account), existingBalance);
->>>>>>> c925bcea
 
         bytes memory signature = _signSpendPermission(spendPermission, ownerPk, 0);
 
@@ -632,7 +652,6 @@
 
         vm.startPrank(spender);
         mockSpendPermissionManager.approveWithSignature(spendPermission, signature);
-<<<<<<< HEAD
         mockSpendPermissionManager.spendWithWithdraw(spendPermission, spend, withdrawRequest);
 
         // Verify balances and state changes
@@ -644,19 +663,5 @@
         assertEq(usage.end, _safeAddUint48(start, period, end));
         assertEq(usage.spend, spend);
         vm.stopPrank();
-=======
-        mockSpendPermissionManager.spendWithWithdraw(spendPermission, totalSpend, withdrawRequest);
-
-        // Verify final balances
-        assertEq(address(magicSpend).balance, 0);
-        assertEq(address(account).balance, 0);
-        assertEq(spender.balance, totalSpend);
-
-        // Verify spend permission usage
-        SpendPermissionManager.PeriodSpend memory usage = mockSpendPermissionManager.getCurrentPeriod(spendPermission);
-        assertEq(usage.start, start);
-        assertEq(usage.end, _safeAddUint48(start, period, end));
-        assertEq(usage.spend, totalSpend);
->>>>>>> c925bcea
     }
 }