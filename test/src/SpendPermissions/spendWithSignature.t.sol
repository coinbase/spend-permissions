// SPDX-License-Identifier: MIT
pragma solidity ^0.8.23;

import {MockERC20} from "solady/../test/utils/mocks/MockERC20.sol";

import {SpendPermissionManager} from "../../../src/SpendPermissionManager.sol";

import {SpendPermissionManagerBase} from "../../base/SpendPermissionManagerBase.sol";

contract SpendWithSignatureTest is SpendPermissionManagerBase {
    MockERC20 mockERC20 = new MockERC20("mockERC20", "TEST", 18);

    function setUp() public {
        _initializeSpendPermissionManager();
        vm.prank(owner);
        account.addOwnerAddress(address(mockSpendPermissionManager));
    }

    function test_spendWithSignature_revert_invalidSender(
        address sender,
        address spender,
        uint48 start,
        uint48 end,
        uint48 period,
        uint160 allowance,
        uint160 spend
    ) public {
        vm.assume(start > 0);
        vm.assume(start < end);
        vm.assume(period > 0);
        vm.assume(sender != spender);
        vm.assume(spend > 0);
        vm.assume(allowance > 0);
        vm.assume(allowance >= spend);
        SpendPermissionManager.SpendPermission memory spendPermission = SpendPermissionManager.SpendPermission({
            account: address(account),
            spender: spender,
            token: NATIVE_TOKEN,
            start: start,
            end: end,
            period: period,
            allowance: allowance
        });
        bytes memory signature = _signSpendPermission(spendPermission, ownerPk, 0);
        vm.startPrank(sender);
        vm.expectRevert(abi.encodeWithSelector(SpendPermissionManager.InvalidSender.selector, sender, spender));
        mockSpendPermissionManager.spendWithSignature(spendPermission, signature, spend);
        vm.stopPrank();
    }

    function test_spendWithSignature_revert_invalidSignature(
        uint128 invalidPk,
        address sender,
        uint48 start,
        uint48 end,
        uint48 period,
        uint160 allowance,
        uint160 spend
    ) public {
        vm.assume(invalidPk != 0);
        vm.assume(start > 0);
        vm.assume(end > 0);
        vm.assume(start < end);
        vm.assume(period > 0);
        vm.assume(spend > 0);
        vm.assume(allowance > 0);
        vm.assume(allowance >= spend);
        SpendPermissionManager.SpendPermission memory spendPermission = SpendPermissionManager.SpendPermission({
            account: address(account),
            spender: sender,
            token: NATIVE_TOKEN,
            start: start,
            end: end,
            period: period,
            allowance: allowance
        });
        bytes memory invalidSignature = _signSpendPermission(spendPermission, invalidPk, 0);
        vm.warp(start);
        vm.startPrank(sender);
        vm.expectRevert(abi.encodeWithSelector(SpendPermissionManager.InvalidSignature.selector));
        mockSpendPermissionManager.spendWithSignature(spendPermission, invalidSignature, spend);
        vm.stopPrank();
    }

    function test_spendWithSignature_success_ether(
        address spender,
        uint48 start,
        uint48 end,
        uint48 period,
        uint160 allowance,
        uint160 spend
    ) public {
        vm.assume(spender != address(account)); // otherwise balance checks can fail
        assumePayable(spender);
        vm.assume(start > 0);
        vm.assume(end > 0);
        vm.assume(start < end);
        vm.assume(period > 0);
        vm.assume(spend > 0);
        vm.assume(allowance > 0);
        vm.assume(allowance >= spend);
        SpendPermissionManager.SpendPermission memory spendPermission = SpendPermissionManager.SpendPermission({
            account: address(account),
            spender: spender,
            token: NATIVE_TOKEN,
            start: start,
            end: end,
            period: period,
            allowance: allowance
        });
        vm.deal(address(account), allowance);
        assertEq(address(account).balance, allowance);
        assertEq(spender.balance, 0);

        bytes memory signature = _signSpendPermission(spendPermission, ownerPk, 0);

        vm.warp(start);

        vm.startPrank(spender);
        mockSpendPermissionManager.spendWithSignature(spendPermission, signature, spend);

        assertEq(address(account).balance, allowance - spend);
        assertEq(spender.balance, spend);
        SpendPermissionManager.PeriodSpend memory usage = mockSpendPermissionManager.getCurrentPeriod(spendPermission);
        assertEq(usage.start, start);
        assertEq(usage.end, _safeAddUint48(start, period));
        assertEq(usage.spend, spend);
    }

    function test_spendWithSignature_success_ether_alreadyInitialized(
        address spender,
        uint48 start,
        uint48 end,
        uint48 period,
        uint160 allowance,
        uint160 spend
    ) public {
        vm.assume(spender != address(account)); // otherwise balance checks can fail
        assumePayable(spender);
        vm.assume(start > 0);
        vm.assume(end > 0);
        vm.assume(start < end);
        vm.assume(period > 0);
        vm.assume(spend > 0);
        vm.assume(allowance > 0);
        vm.assume(allowance >= spend);
        SpendPermissionManager.SpendPermission memory spendPermission = SpendPermissionManager.SpendPermission({
            account: address(account),
            spender: spender,
            token: NATIVE_TOKEN,
            start: start,
            end: end,
            period: period,
            allowance: allowance
        });
        vm.deal(address(account), allowance);
        vm.prank(address(account));
        mockSpendPermissionManager.approve(spendPermission); // pre-approve permission
        vm.warp(start);

        assertEq(address(account).balance, allowance);
        assertEq(spender.balance, 0);
        bytes memory signature = _signSpendPermission(spendPermission, ownerPk, 0);
        vm.prank(spender);
        mockSpendPermissionManager.spendWithSignature(spendPermission, signature, spend);
        assertEq(address(account).balance, allowance - spend);
        assertEq(spender.balance, spend);
        SpendPermissionManager.PeriodSpend memory usage = mockSpendPermissionManager.getCurrentPeriod(spendPermission);
        assertEq(usage.start, start);
        assertEq(usage.end, _safeAddUint48(start, period));
        assertEq(usage.spend, spend);
    }

    function test_spendWithSignature_success_ERC20(
        address spender,
        uint48 start,
        uint48 end,
        uint48 period,
        uint160 allowance,
        uint160 spend
    ) public {
        vm.assume(spender != address(account)); // otherwise balance checks can fail
        vm.assume(start > 0);
        vm.assume(end > 0);
        vm.assume(start < end);
        vm.assume(period > 0);
        vm.assume(spend > 0);
        vm.assume(allowance > 0);
        vm.assume(allowance >= spend);
        SpendPermissionManager.SpendPermission memory spendPermission = SpendPermissionManager.SpendPermission({
            account: address(account),
            spender: spender,
            token: address(mockERC20),
            start: start,
            end: end,
            period: period,
            allowance: allowance
        });
        bytes memory signature = _signSpendPermission(spendPermission, ownerPk, 0);
        mockERC20.mint(address(account), allowance);

        vm.warp(start);

        assertEq(mockERC20.balanceOf(address(account)), allowance);
        assertEq(mockERC20.balanceOf(spender), 0);

        vm.prank(spender);
        mockSpendPermissionManager.spendWithSignature(spendPermission, signature, spend);

        assertEq(mockERC20.balanceOf(address(account)), allowance - spend);
        assertEq(mockERC20.balanceOf(spender), spend);
        SpendPermissionManager.PeriodSpend memory usage = mockSpendPermissionManager.getCurrentPeriod(spendPermission);
        assertEq(usage.start, start);
        assertEq(usage.end, _safeAddUint48(start, period));
        assertEq(usage.spend, spend);
    }
<<<<<<< HEAD
=======

    function test_spendWithSignature_success_ether_erc6492PreDeploy(
        uint128 ownerPk,
        address spender,
        uint48 start,
        uint48 end,
        uint48 period,
        uint160 allowance,
        uint160 spend
    ) public {
        vm.assume(spender != address(account)); // otherwise balance checks can fail
        assumePayable(spender);
        vm.assume(ownerPk != 0);
        vm.assume(start > 0);
        vm.assume(end > 0);
        vm.assume(start < end);
        vm.assume(period > 0);
        vm.assume(spend > 0);
        vm.assume(allowance > 0);
        vm.assume(allowance >= spend);
        address ownerAddress = vm.addr(ownerPk);
        bytes[] memory owners = new bytes[](2);
        owners[0] = abi.encode(ownerAddress);
        owners[1] = abi.encode(address(mockSpendPermissionManager));
        address counterfactualAccount = mockCoinbaseSmartWalletFactory.getAddress(owners, 0);
        vm.assume(spender != counterfactualAccount); // otherwise balance checks can fail

        // create a 6492-compliant signature for the spend permission
        SpendPermissionManager.SpendPermission memory spendPermission = SpendPermissionManager.SpendPermission({
            account: counterfactualAccount,
            spender: spender,
            token: NATIVE_TOKEN,
            start: start,
            end: end,
            period: period,
            allowance: allowance
        });
        vm.deal(counterfactualAccount, allowance);
        vm.deal(spender, 0);
        assertEq(counterfactualAccount.balance, allowance);
        assertEq(spender.balance, 0);

        bytes memory signature = _signSpendPermission6492(spendPermission, ownerPk, 0, owners);
        // verify that the account isn't deployed yet
        vm.assertEq(counterfactualAccount.code.length, 0);

        vm.warp(start);

        vm.startPrank(spender);
        mockSpendPermissionManager.spendWithSignature(spendPermission, signature, spend);

        assertEq(counterfactualAccount.balance, allowance - spend);
        assertEq(spender.balance, spend);
        SpendPermissionManager.PeriodSpend memory usage = mockSpendPermissionManager.getCurrentPeriod(spendPermission);
        assertEq(usage.start, start);
        assertEq(usage.end, _safeAddUint48(start, period));
        assertEq(usage.spend, spend);
    }
>>>>>>> 5ebefafd
}<|MERGE_RESOLUTION|>--- conflicted
+++ resolved
@@ -214,65 +214,4 @@
         assertEq(usage.end, _safeAddUint48(start, period));
         assertEq(usage.spend, spend);
     }
-<<<<<<< HEAD
-=======
-
-    function test_spendWithSignature_success_ether_erc6492PreDeploy(
-        uint128 ownerPk,
-        address spender,
-        uint48 start,
-        uint48 end,
-        uint48 period,
-        uint160 allowance,
-        uint160 spend
-    ) public {
-        vm.assume(spender != address(account)); // otherwise balance checks can fail
-        assumePayable(spender);
-        vm.assume(ownerPk != 0);
-        vm.assume(start > 0);
-        vm.assume(end > 0);
-        vm.assume(start < end);
-        vm.assume(period > 0);
-        vm.assume(spend > 0);
-        vm.assume(allowance > 0);
-        vm.assume(allowance >= spend);
-        address ownerAddress = vm.addr(ownerPk);
-        bytes[] memory owners = new bytes[](2);
-        owners[0] = abi.encode(ownerAddress);
-        owners[1] = abi.encode(address(mockSpendPermissionManager));
-        address counterfactualAccount = mockCoinbaseSmartWalletFactory.getAddress(owners, 0);
-        vm.assume(spender != counterfactualAccount); // otherwise balance checks can fail
-
-        // create a 6492-compliant signature for the spend permission
-        SpendPermissionManager.SpendPermission memory spendPermission = SpendPermissionManager.SpendPermission({
-            account: counterfactualAccount,
-            spender: spender,
-            token: NATIVE_TOKEN,
-            start: start,
-            end: end,
-            period: period,
-            allowance: allowance
-        });
-        vm.deal(counterfactualAccount, allowance);
-        vm.deal(spender, 0);
-        assertEq(counterfactualAccount.balance, allowance);
-        assertEq(spender.balance, 0);
-
-        bytes memory signature = _signSpendPermission6492(spendPermission, ownerPk, 0, owners);
-        // verify that the account isn't deployed yet
-        vm.assertEq(counterfactualAccount.code.length, 0);
-
-        vm.warp(start);
-
-        vm.startPrank(spender);
-        mockSpendPermissionManager.spendWithSignature(spendPermission, signature, spend);
-
-        assertEq(counterfactualAccount.balance, allowance - spend);
-        assertEq(spender.balance, spend);
-        SpendPermissionManager.PeriodSpend memory usage = mockSpendPermissionManager.getCurrentPeriod(spendPermission);
-        assertEq(usage.start, start);
-        assertEq(usage.end, _safeAddUint48(start, period));
-        assertEq(usage.spend, spend);
-    }
->>>>>>> 5ebefafd
 }